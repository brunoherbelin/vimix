--- conflicted
+++ resolved
@@ -19,22 +19,8 @@
 
 rsc/shaders/paint.fs
 
-<<<<<<< HEAD
-<<<<<<< master
-=======
-.vscode/settings.json
-<<<<<<< HEAD
-
->>>>>>> cf32c9fc
 osx/.DS_Store
 
 .DS_Store
 
-osx/runvimix
-=======
-<<<<<<< HEAD
-.vscode/settings.json
->>>>>>> OSX compilation
-=======
->>>>>>> dev
->>>>>>> cf32c9fc
+osx/runvimix